<?xml version="1.0" encoding="utf-8"?>
<manifest xmlns:android="http://schemas.android.com/apk/res/android"
          package="com.google.firebase.codelab.friendlychat">

<<<<<<< HEAD
    <uses-permission android:name="com.google.android.c2dm.permission.RECEIVE"/>
    <uses-permission android:name="android.permission.WAKE_LOCK"/>
=======
    <uses-permission android:name="com.google.android.c2dm.permission.RECEIVE" />
    <uses-permission android:name="android.permission.WAKE_LOCK" />
    <uses-permission android:name="android.permission.INTERNET" />
>>>>>>> 8b91034c

    <application
        android:name=".FriendlyApplication"
        android:allowBackup="true"
        android:icon="@mipmap/ic_launcher"
        android:label="@string/app_name"
        android:supportsRtl="true"
        android:theme="@style/AppTheme">
        <activity android:name="com.google.firebase.codelab.friendlychat.MainActivity">
            <intent-filter>
                <action android:name="android.intent.action.MAIN"/>

                <category android:name="android.intent.category.LAUNCHER"/>
                <action android:name="android.intent.action.VIEW"/>

            </intent-filter>
            <intent-filter>
                <action android:name="android.intent.action.VIEW"/>

                <category android:name="android.intent.category.DEFAULT"/>
                <category android:name="android.intent.category.BROWSABLE"/>

                <data
                    android:host="www.friendlychat.com"
                    android:scheme="http"/>

            </intent-filter>
        </activity>

        <activity android:name="com.google.firebase.codelab.friendlychat.ChatActivity">
            <intent-filter>
                <action android:name="android.intent.action.MAIN"/>

                <category android:name="android.intent.category.LAUNCHER"/>
                <action android:name="android.intent.action.VIEW"/>

            </intent-filter>
            <intent-filter>
                <action android:name="android.intent.action.VIEW"/>

                <category android:name="android.intent.category.DEFAULT"/>
                <category android:name="android.intent.category.BROWSABLE"/>

                <data
                    android:host="www.friendlychat.com"
                    android:scheme="http"/>

            </intent-filter>
        </activity>

        <activity android:name=".SignInActivity"/>

        <service
            android:name=".MyFirebaseMessagingService"
            android:exported="false">
            <intent-filter>
                <action android:name="com.google.firebase.MESSAGING_EVENT"/>
            </intent-filter>
        </service>

        <service
            android:name=".MyFirebaseInstanceIdService"
            android:exported="false">
            <intent-filter>
                <action android:name="com.google.firebase.INSTANCE_ID_EVENT"/>
            </intent-filter>
        </service>

        <meta-data android:name="com.facebook.sdk.ApplicationId" android:value="@string/facebook_app_id"/>
    </application>

</manifest><|MERGE_RESOLUTION|>--- conflicted
+++ resolved
@@ -2,14 +2,9 @@
 <manifest xmlns:android="http://schemas.android.com/apk/res/android"
           package="com.google.firebase.codelab.friendlychat">
 
-<<<<<<< HEAD
-    <uses-permission android:name="com.google.android.c2dm.permission.RECEIVE"/>
-    <uses-permission android:name="android.permission.WAKE_LOCK"/>
-=======
     <uses-permission android:name="com.google.android.c2dm.permission.RECEIVE" />
     <uses-permission android:name="android.permission.WAKE_LOCK" />
     <uses-permission android:name="android.permission.INTERNET" />
->>>>>>> 8b91034c
 
     <application
         android:name=".FriendlyApplication"
