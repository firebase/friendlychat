<resources>
    <string name="app_name">Friendly Chat</string>
    <string name="welcome_msg">Welcome!</string>
    <string name="sign_out">Sign Out</string>
    <string name="contacts_permission_rationale">Access to account information is required to sign in.</string>
    <string name="invite_menu_label">Invite</string>
    <string name="invitation_message">Please join me for a friendly chat</string>
    <string name="invitation_cta">Call to action</string>
    <string name="invitation_title">Friendly Chat Invite</string>
    <string name="sign_in">Sign In</string>
    <string name="sign_up">Sign Up</string>
    <string name="fresh_config">Fresh Config</string>
    <string name="cause_crash">Cause Crash</string>
    <string name="banner_ad_unit_id" translatable="false">ca-app-pub-3940256099942544/6300978111</string>
<<<<<<< HEAD
    <string name="create_room">Create</string>
    <string name="insert_room_name">Please enter room name</string>
=======
    <string name="facebook_app_id"  translatable="false">795391437280178</string>
>>>>>>> 8b91034c
</resources><|MERGE_RESOLUTION|>--- conflicted
+++ resolved
@@ -12,10 +12,7 @@
     <string name="fresh_config">Fresh Config</string>
     <string name="cause_crash">Cause Crash</string>
     <string name="banner_ad_unit_id" translatable="false">ca-app-pub-3940256099942544/6300978111</string>
-<<<<<<< HEAD
     <string name="create_room">Create</string>
     <string name="insert_room_name">Please enter room name</string>
-=======
     <string name="facebook_app_id"  translatable="false">795391437280178</string>
->>>>>>> 8b91034c
 </resources>