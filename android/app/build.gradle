--- conflicted
+++ resolved
@@ -36,16 +36,8 @@
 allprojects {
     afterEvaluate { project ->
         def propsFile = rootProject.file('keystore.properties')
-        def configName = 'release'
-
-<<<<<<< HEAD
-=======
-allprojects {
-    afterEvaluate { project ->
-        def propsFile = rootProject.file('keystore.properties')
         def configName = 'debug'
 
->>>>>>> 665f51d4
         if (propsFile.exists() && android.signingConfigs.hasProperty(configName)) {
             def props = new Properties()
             props.load(new FileInputStream(propsFile))
@@ -56,10 +48,7 @@
         }
     }
 }
-<<<<<<< HEAD
-=======
 
->>>>>>> 665f51d4
 dependencies {
     compile fileTree(include: ['*.jar'], dir: 'libs')
     testCompile 'junit:junit:4.12'
