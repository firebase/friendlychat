--- conflicted
+++ resolved
@@ -165,14 +165,9 @@
   box-sizing: border-box;
   white-space: pre;
   position: relative;
-<<<<<<< HEAD
   bottom:10px;
   left:45px;
   font-family: 'Poor Story', cursive;
-=======
-  left:45px;
-  bottom: 13px
->>>>>>> fde7cc63
 }
 .message-container .name1{
   display: inline-block;
@@ -183,12 +178,7 @@
   font-size: 11px;
   box-sizing: border-box;
   position: relative;
-<<<<<<< HEAD
   top:8px;
-=======
-  left:3px;
-  top:5px;
->>>>>>> fde7cc63
   font-family: 'Poor Story', cursive;
 }
 
