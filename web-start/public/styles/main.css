
 * Copyright 2015 Google Inc. All Rights Reserved.
 *
 * Licensed under the Apache License, Version 2.0 (the "License");
 * you may not use this file except in compliance with the License.
 * You may obtain a copy of the License at
 *
 *      http://www.apache.org/licenses/LICENSE-2.0
 *
 * Unless required by applicable law or agreed to in writing, software
 * distributed under the License is distributed on an "AS IS" BASIS,
 * WITHOUT WARRANTIES OR CONDITIONS OF ANY KIND, either express or implied.
 * See the License for the specific language governing permissions and
 * limitations under the License.
 */

 html, body {
  font-family: 'Roboto', 'Helvetica', sans-serif;
}
main, #messages-card {
  height: 100%;
  padding-bottom: 0;
}
#messages-card-container {
  height: calc(100% - 35px);
  padding-bottom: 0;
}
/*ë°¤ ë°°ê²½*/
#messages-card-container-night {
  padding: 0;
  margin: 0;
  background-image:url("https://firebasestorage.googleapis.com/v0/b/friendlychat-web-a6132.appspot.com/o/night.png?alt=media&token=da31233a-2543-46ad-a5e2-ec6e993b07a8");
  background-repeat: repeat;
  background-size: 100%;
  -webkit-background-size: cover;
  -moz-background-size: cover;
  -o-background-size: cover;
}

/*ë® ë°°ê²½*/
#messages-card-container-daytime {
  padding: 0;
  margin: 0;
  background-image:url("https://firebasestorage.googleapis.com/v0/b/friendlychat-web-a6132.appspot.com/o/daytime.png?alt=media&token=74ec09cb-ec02-45d6-8baf-8bb85c9a6603");
  background-repeat: repeat;
  background-size: 100%;
  -webkit-background-size: cover;
  -moz-background-size: cover;
  -o-background-size: cover;
}

#messages-card {
  margin-top: 10px;
  margin-left:200px;
}
.mdl-layout__header-row span {
  margin-left: 15px;
  margin-top: 17px;
}
.mdl-grid {
  position:initial;
  max-width: 1024px;
  margin: auto;
}
.material-icons {
  font-size: 36px;
  top: 8px;
  position: relative;
}
.mdl-layout__header-row {
  padding: 0;
  margin: 0 auto;
}
.mdl-card__supporting-text {
  width: auto;
  height: 100%;
  padding-top: 0;
  padding-bottom: 0;
}
#messages {
  overflow-y: auto;
  margin-bottom: 10px;
  height: calc(100% - 80px);
  display: flex;
  flex-direction: column;
}
#message-filler {
  flex-grow: 1;
}

<<<<<<< HEAD
/*ë® ë°°ê²½*/
/* #message-background-daytime{
 /* width:455px;
  height:385px;*/
/*background-image:url(daytime.png);
  -webkit-background-size: cover;
  -moz-background-size: cover;
  -o-background-size: cover;
  background-size: cover;
   }
*/

/*ë°¤ ë°°ê²½*/
/* #message-background-night{
  /* width:455px;
  height:385px;*/
/*  background-image:url(night.png);
  -webkit-background-size: cover;
  -moz-background-size: cover;
  -o-background-size: cover;
  background-size: cover;
   }
*/

=======
>>>>>>> ef22c4f4
.message-container:first-of-type {
  border-top-width: 0;
}
.message-container {
  display: block;
  margin-top: 10px;
  border-top: 1px solid #f3f3f3;
  padding-top: 10px;
  opacity: 0;
  transition: opacity 1s ease-in-out;
}
.message-container.visible {
  opacity: 1;
}
.message-container .pic {
  background-image: url('/images/profile_placeholder.png');
  background-repeat: no-repeat;
  width: 30px;
  height: 30px;
  background-size: 30px;
  border-radius: 50%;
  position: relative;
  left: 3px;
}
.message-container .spacing {
  display: table-cell;
  vertical-align: top;
}
.message-container .message {
  display: table-cell;
  width: calc(100% - 40px);
  padding: 7px 10px 5px 10px;
  position: relative;
  left: 17px;
  top:1px;
  background-repeat: no-repeat;
  background-color:#e0e0e0;
  border-radius: 10px 10px 10px 0px;
  color:black;
  font-size: 12px;
  font-family: 'Poor Story', cursive;
}
.message-container .name {
  display: flex;
  width: 90%;
  padding-left: 0px;
  color: #bbb;
  font-style: italic;
  font-size: 11px;
  box-sizing: border-box;
  white-space: pre;
  position: relative;
  bottom:10px;
  left:45px;
  font-family: 'Poor Story', cursive;
}
.message-container .name1{
  display: inline-block;
  width: 10%;
  padding-left: 3px;
  color: black;
  font-style: italic;
  font-size: 11px;
  box-sizing: border-box;
  position: relative;
  top:8px;
  font-family: 'Poor Story', cursive;
}


#message-form {
  display: flex;
  flex-direction: row;
  width: calc(100% - 48px);
  float: left;
}
#image-form {
  display: flex;
  flex-direction: row;
  width: 48px;
  float: right;
}
#message-form .mdl-textfield {
  width: calc(100% - 100px);
}
#message-form button, #image-form button {
  width: 100px;
  margin: 15px 0 0 10px;
}
.button_back{

}

button{
  background:#424242;
  color:#fff;
  border:none;
  position:;
  height:23px;
  font-size:0.7em;
  padding:0 2em;
  cursor:pointer;
  transition:800ms ease all;
  outline:none;
}
button:hover{
  background: #fff;
  color: rgba(0,0,0,.87);
}
button:before,button:after{
  content:'';
  position:absolute;
  top:0;
  right:0;
  height:2px;
  width:0;
  background: #424242;
  transition:40ms ease all;
}
button:after{
  right:inherit;
  top:inherit;
  left:0;
  bottom:0;
}
button:hover:before,button:hover:after{
  width:19%;
  transition:800ms ease-in-out all;
}
.mdl-card {
  min-height: 0;
}
.mdl-card {
  background: linear-gradient(white, #f9f9f9);
  justify-content: space-between;
}
#user-container {
  position: absolute;
  display: flex;
  flex-direction: row;
  top: 22px;
  width: 100%;
  right: 0;
  padding-left: 10px;
  justify-content: flex-end;
  padding-right: 10px;
}
#user-container #user-pic {
  top: -3px;
  position: relative;
  display: inline-block;
  background-image: url('/images/profile_placeholder.png');
  background-repeat: no-repeat;
  width: 40px;
  height: 40px;
  background-size: 40px;
  border-radius: 20px;
}
#user-container #user-name {
  font-size: 16px;
  line-height: 36px;
  padding-right: 10px;
  padding-left: 20px;
}
#image-form #submitImage {
  width: auto;
  padding: 0 6px 0 1px;
  min-width: 0;
}
#image-form #submitImage .material-icons {
  top: -1px;
}
.message img {
  max-width: 300px;
  max-height: 200px;
}
#mediaCapture {
  display: none;
}
@media screen and (max-width: 610px) {
  header {
    height: 113px;
    padding-bottom: 80px !important;
  }
  #user-container {
    top: 72px;
    background-color: rgb(3,155,229);
    height: 38px;
    padding-top: 3px;
    padding-right: 2px;
  }
  #user-container #user-pic {
    top: 2px;
    width: 33px;
    height: 33px;
    background-size: 33px;
  }
}
.mdl-textfield__label:after {
  background-color: #0288D1;
}
.mdl-textfield--floating-label.is-focused .mdl-textfield__label {
  color: #0288D1;
}
.mdl-button .material-icons {
  top: -1px;
  margin-right: 5px;
}<|MERGE_RESOLUTION|>--- conflicted
+++ resolved
@@ -87,34 +87,6 @@
 #message-filler {
   flex-grow: 1;
 }
-
-<<<<<<< HEAD
-/*ë® ë°°ê²½*/
-/* #message-background-daytime{
- /* width:455px;
-  height:385px;*/
-/*background-image:url(daytime.png);
-  -webkit-background-size: cover;
-  -moz-background-size: cover;
-  -o-background-size: cover;
-  background-size: cover;
-   }
-*/
-
-/*ë°¤ ë°°ê²½*/
-/* #message-background-night{
-  /* width:455px;
-  height:385px;*/
-/*  background-image:url(night.png);
-  -webkit-background-size: cover;
-  -moz-background-size: cover;
-  -o-background-size: cover;
-  background-size: cover;
-   }
-*/
-
-=======
->>>>>>> ef22c4f4
 .message-container:first-of-type {
   border-top-width: 0;
 }
