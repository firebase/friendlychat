--- conflicted
+++ resolved
@@ -134,16 +134,6 @@
 .message-container .message {
   display: table-cell;
   width: calc(100% - 40px);
-<<<<<<< HEAD
-  padding: 5px 0 5px 10px;
-  position: relative;
-   left: 4px;
-   top:1px;
-}
-.message-container .name {
-  display: inline-block;
-  width: 100%;
-=======
   padding: 7px 10px 5px 10px;
   position: relative;
   left: 15px;
@@ -158,7 +148,6 @@
 .message-container .name {
   display: inline-block;
   width: 90%;
->>>>>>> 8dd95244
   padding-left: 0px;
   color: #bbb;
   font-style: italic;
@@ -166,11 +155,7 @@
   box-sizing: border-box;
   white-space: pre;
   position: relative;
-<<<<<<< HEAD
-  top: 4px;
-=======
   top: 3px;
->>>>>>> 8dd95244
 }
 .message-container .name1{
   display: inline-block;
@@ -184,7 +169,6 @@
   bottom: 13px;
   font-family: 'Poor Story', cursive;
 }
-
 
 
 #message-form {
