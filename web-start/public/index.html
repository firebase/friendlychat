<!doctype html>
<!--
  Copyright 2015 Google Inc. All rights reserved.
  Licensed under the Apache License, Version 2.0 (the "License");
  you may not use this file except in compliance with the License.
  You may obtain a copy of the License at
      https://www.apache.org/licenses/LICENSE-2.0
  Unless required by applicable law or agreed to in writing, software
  distributed under the License is distributed on an "AS IS" BASIS,
  WITHOUT WARRANTIES OR CONDITIONS OF ANY KIND, either express or implied.
  See the License for the specific language governing permissions and
  limitations under the License
-->
<html lang="en">
<head>
  <meta charset="utf-8">
  <meta http-equiv="X-UA-Compatible" content="IE=edge">
  <meta name="description" content="Learn how to use the Firebase platform on the Web">
  <meta name="viewport" content="width=device-width, initial-scale=1.0">
  <title>Friendly Chat</title>

  <!-- Disable tap highlight on IE -->
  <meta name="msapplication-tap-highlight" content="no">

  <!-- Web Application Manifest -->
  <link rel="manifest" href="manifest.json">

  <!-- Add to homescreen for Chrome on Android -->
  <meta name="mobile-web-app-capable" content="yes">
  <meta name="application-name" content="Friendly Chat">
  <meta name="theme-color" content="#303F9F">

  <!-- Add to homescreen for Safari on iOS -->
  <meta name="apple-mobile-web-app-capable" content="yes">
  <meta name="apple-mobile-web-app-status-bar-style" content="black-translucent">
  <meta name="apple-mobile-web-app-title" content="Friendly Chat">
  <meta name="apple-mobile-web-app-status-bar-style" content="#303F9F">

  <!-- Tile icon for Win8 -->
  <meta name="msapplication-TileColor" content="#3372DF">
  <meta name="msapplication-navbutton-color" content="#303F9F">

  <!-- Material Design Lite -->
  <link rel="stylesheet" href="https://fonts.googleapis.com/icon?family=Material+Icons">
  <link rel="stylesheet" href="https://code.getmdl.io/1.1.3/material.orange-indigo.min.css?ver=1">
  <script defer src="https://code.getmdl.io/1.1.3/material.min.js?ver=1"></script>

  <!-- App Styling -->
  <link rel="stylesheet" href="https://fonts.googleapis.com/css?family=Roboto:regular,bold,italic,thin,light,bolditalic,black,medium&amp;lang=en">
  <link rel="stylesheet" href="styles/main.css">
</head>
<body>
<div class="demo-layout mdl-layout mdl-js-layout mdl-layout--fixed-header">

  <!-- Header section containing logo -->
  <header class="mdl-layout__header mdl-color-text--white mdl-color--black">
    <div class="mdl-cell mdl-cell--12-col mdl-cell--12-col-tablet mdl-grid">
      <div class="mdl-layout__header-row mdl-cell mdl-cell--12-col mdl-cell--12-col-tablet mdl-cell--12-col-desktop">
        <h3><a href="url"><img src="https://firebasestorage.googleapis.com/v0/b/friendlychat-web-a6132.appspot.com/o/KakaoTalk_20181121_183920023.png?alt=media&token=cab8826b-1594-4d15-8189-d4399ba2d16a" width=140 height=85 border="0" style="position:absolute;left:30px;top:0px;"></a> </h3>
      </div>
      <div id="user-container">
        <div hidden id="user-pic"></div>
        <div hidden id="user-name"></div>
        <button hidden id="sign-out" class="mdl-button mdl-js-button mdl-js-ripple-effect mdl-color-text--white">
          Sign-out
        </button>
        <button hidden id="sign-in" class="mdl-button mdl-js-button mdl-js-ripple-effect mdl-color-text--white">
          <i class="material-icons">account_circle</i>Sign-in with Google
        </button>
      </div>
    <link href="https://fonts.googleapis.com/css?family=Acme|Amatic+SC:700|Poor+Story" rel="stylesheet">
      <form style="position:absolute;left:200px;top:10px;font-size:18px;font-family: 'Acme', sans-serif;">

        Select the city you are in :
      </style>
        <select id="mySelect" style="position:absolute; left:0px; top:25px;WIDTH:535px;font-size:15px;font-family: 'Roboto Condensed', sans-serif;">
          <option value="-12:00" selected="">(GMT-12:00) International Date Line West</option>
          <option value="-11:00">(GMT-11:00) Midway Island, Samoa</option>
          <option value="-10:00">(GMT-10:00) Hawaii</option>
          <option value="-09:00">(GMT-09:00) Alaska</option>
          <option value="-08:00">(GMT-08:00) Pacific Time (US &amp; Canada); Tijuana</option>
          <option value="-07:00">(GMT-07:00) Chihuahua, La Paz, Mazatlan, Mountain Time (US &amp; Canada)</option>
          <option value="-06:00">(GMT-06:00) Central America, Central Time (US &amp; Canada), Guadalajara</option>
          <option value="-05:00">(GMT-05:00) Bogota, Lima, Quito, Eastern Time (US &amp; Canada)</option>
          <option value="-04:00">(GMT-04:00) Atlantic Time (Canada), Caracas, La Paz, Santiago</option>
          <option value="-03:00">(GMT-03:00) Newfoundland, Brasilia, Buenos Aires, Georgetown, Greenland</option>
          <option value="-02:00">(GMT-02:00) Mid-Atlantic</option>
          <option value="-01:00">(GMT-01:00) Azores, Cape Verde Island</option>
          <option value="+00:00">(GMT) Casablance, Monrovia, Greenwich Mean Time: Edinburgh, London</option>
          <option value="+01:00">(GMT+01:00) Amsterdam, Berlin, Rome, Vienna, Paris, West Central Africa</option>
          <option value="+02:00">(GMT+02:00) Athens, Cairo, Jerusalem, Istanbul</option>
          <option value="+03:00">(GMT+03:00) Baghdad, Kuwait, Moscow, Tehran</option>
          <option value="+04:00">(GMT+04:00) Abu Dhabi, Muscat, Baku, Tbilisi, Yerevan</option>
          <option value="+04:30">(GMT+04:30) Kabul</option>
          <option value="+05:00">(GMT+05:00) Ekaterinburg, Islamabad, Karachi, Tashkent</option>
          <option value="+05:30">(GMT+05:30) Chennai, Kolkata, Mumbai, New Delhi</option>
          <option value="+05:45">(GMT+05:45) Kathmandu</option>
          <option value="+06:00">(GMT+06:00) Almaty, Novosibirsk, Astana, Dhaka</option>
          <option value="+06:30">(GMT+06:30) Rangoon</option>
          <option value="+07:00">(GMT+07:00) Bangkok, Hanoi, Jakarta, Krasnoyarsk</option>
          <option value="+08:00">(GMT+08:00) Beijing, Taipei, Hong Kong, Ulaan Bataar, Singapore</option>
          <option value="+09:00">(GMT+09:00) Osaka, Tokyo, Seoul</option>
          <option value="+09:30">(GMT+09:30) Adelaide, Darwin</option>
          <option value="+10:00">(GMT+10:00) Brisbane, Sydney, Guan, Vladivostok, Melbourne</option>
          <option value="+11:00">(GMT+11:00) Magadan, Solomon Island, New Caledonia</option>
          <option value="+12:00">(GMT+12:00) Auckland, Wellington, Fiji, Kamchatka, Marshall Island</option>
          <option value="+13:00">(GMT+13:00) Nuku'alofa</option>
        </select>
<<<<<<< HEAD
        <input type="button" onclick="register()" value="Confirm" style="position:absolute; left:546px; top:24px;font-family: 'Roboto Condensed', sans-serif;font-size:15px;">
=======
        <input type="button" onclick="register()" value="Confirm" style="position:absolute; left:546px; top:25px;font-family: 'Roboto Condensed', sans-serif;font-size:15px;">
>>>>>>> fde7cc63
        </form>
        <button type="button" onclick="changeBackground()">Change Background!</button>
    </div>
  </header>

<<<<<<< HEAD
  <main class="mdl-layout__content mdl-color--grey-100" id="messages-card-container-night">
=======
  <main class="mdl-layout__content mdl-color--grey-100" id="messages-card-container">
>>>>>>> fde7cc63
      <!-- Messages container -->
      <div id="messages-card" class="mdl-card mdl-shadow--2dp mdl-cell mdl-cell--12-col mdl-cell--6-col-tablet mdl-cell--6-col-desktop">
        <div class="mdl-card__supporting-text mdl-color-text--grey-600">
          <div id="messages">
            <span id="message-filler"></span>
          </div>
          <form id="message-form" action="#">
            <div class="mdl-textfield mdl-js-textfield mdl-textfield--floating-label">
              <input class="mdl-textfield__input" type="text" id="message">
              <label class="mdl-textfield__label" for="message">Message...</label>
            </div>
            <button id="submit" disabled type="submit" class="mdl-button mdl-js-button mdl-button--raised mdl-js-ripple-effect">
              Send
            </button>
          </form>
          <form id="image-form" action="#">
            <input id="mediaCapture" type="file" accept="image/*" capture="camera">
            <button id="submitImage" title="Add an image" class="mdl-button mdl-js-button mdl-button--raised mdl-js-ripple-effect mdl-color--amber-400 mdl-color-text--white">
              <i class="material-icons">image</i>
            </button>
          </form>
        </div>
      </div>

      <div id="must-signin-snackbar" class="mdl-js-snackbar mdl-snackbar">
        <div class="mdl-snackbar__text"></div>
        <button class="mdl-snackbar__action" type="button"></button>
      </div>

    </div>
  </main>
</div>

<!-- Import and configure the Firebase SDK -->
<!-- These scripts are made available when the app is served or deployed on Firebase Hosting -->
<!-- If you do not want to serve/host your project using Firebase Hosting see https://firebase.google.com/docs/web/setup -->
<script src="/__/firebase/5.5.8/firebase-app.js"></script>
<script src="/__/firebase/5.5.8/firebase-auth.js"></script>
<script src="/__/firebase/5.5.8/firebase-database.js"></script>
<script src="/__/firebase/5.5.8/firebase-storage.js"></script>
<script src="/__/firebase/5.5.8/firebase-messaging.js"></script>
<script src="/__/firebase/init.js"></script>

<script src="scripts/main.js"></script>
</body>
</html><|MERGE_RESOLUTION|>--- conflicted
+++ resolved
@@ -106,21 +106,13 @@
           <option value="+12:00">(GMT+12:00) Auckland, Wellington, Fiji, Kamchatka, Marshall Island</option>
           <option value="+13:00">(GMT+13:00) Nuku'alofa</option>
         </select>
-<<<<<<< HEAD
         <input type="button" onclick="register()" value="Confirm" style="position:absolute; left:546px; top:24px;font-family: 'Roboto Condensed', sans-serif;font-size:15px;">
-=======
-        <input type="button" onclick="register()" value="Confirm" style="position:absolute; left:546px; top:25px;font-family: 'Roboto Condensed', sans-serif;font-size:15px;">
->>>>>>> fde7cc63
         </form>
         <button type="button" onclick="changeBackground()">Change Background!</button>
     </div>
   </header>
 
-<<<<<<< HEAD
-  <main class="mdl-layout__content mdl-color--grey-100" id="messages-card-container-night">
-=======
   <main class="mdl-layout__content mdl-color--grey-100" id="messages-card-container">
->>>>>>> fde7cc63
       <!-- Messages container -->
       <div id="messages-card" class="mdl-card mdl-shadow--2dp mdl-cell mdl-cell--12-col mdl-cell--6-col-tablet mdl-cell--6-col-desktop">
         <div class="mdl-card__supporting-text mdl-color-text--grey-600">
