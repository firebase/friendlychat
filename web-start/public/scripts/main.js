--- conflicted
+++ resolved
@@ -492,7 +492,7 @@
 
     var otherHour = gmtHour + otherHourOffset;
 
-    
+
     // 데이터베이스 작동 오류확인 후 추가계획
     if(otherHour)
   });
@@ -500,7 +500,4 @@
   return isSleeping;
 
 }
-<<<<<<< HEAD
-*/
-=======
->>>>>>> 35b965c7
+*/