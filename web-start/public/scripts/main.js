//1515061 조해윤

/**
 * Copyright 2018 Google Inc. All Rights Reserved.
 *
 * Licensed under the Apache License, Version 2.0 (the "License");
 * you may not use this file except in compliance with the License.
 * You may obtain a copy of the License at
 *
 *      http://www.apache.org/licenses/LICENSE-2.0
 *
 * Unless required by applicable law or agreed to in writing, software
 * distributed under the License is distributed on an "AS IS" BASIS,
 * WITHOUT WARRANTIES OR CONDITIONS OF ANY KIND, either express or implied.
 * See the License for the specific language governing permissions and
 * limitations under the License.
 */
'use strict';

// Signs-in Friendly Chat.
function signIn() {
  // TODO 1: Sign in Firebase with credential from the Google user.
  //Sign into Firebase using popup auth & Google as the identity provider.

  /**유저 로그인 프로세스 진행 시 2명이 이미 해당 웹사이트에 로그인 하면 더이상 로그인 할 수 없도록 설정 */
  var ref = firebase.database().ref('/users/');
  ref.once("value")
  .then(function(snapshot){
    var test = snapshot.numChildren();
    if(test!=2){
      //현재 사용자 수가 두명이 아니라면 로그인을 진행할 수 있다.
      var provider = new firebase.auth.GoogleAuthProvider();
      firebase.auth().signInWithPopup(provider);
    }
    else{
      //이미 2명의 유저가 로그인 되어있으므로, 팝업창으로 알리고 로그인을 수행하지 않는다.
      alert("Maximum user logged in");
    }
  });
}

// Signs-out of Friendly Chat.
function signOut() {
  // TODO 2: Sign out of Firebase.
  //Sign out of Firebase

  /* 사용자가 로그아웃 버튼을 누르면 정식 이용자 목록에서 삭제하고 로그아웃 처리를 해준다 */
  deleteUser();
  firebase.auth().signOut();
}

// Initiate firebase auth.
function initFirebaseAuth() {
  // TODO 3: Initialize Firebase.
  //Listen to auth state changes
  // 상태 바뀌면 UI 도 변화를 주거나 할 수 있도록
  firebase.auth().onAuthStateChanged(authStateObserver);
}

// Returns the signed-in user's profile Pic URL.
function getProfilePicUrl() {
  return firebase.auth().currentUser.photoURL || '/images/profile_placeholder.png';
}

// Returns the signed-in user's display name.
function getUserName() {
  return firebase.auth().currentUser.displayName;
}

// 사용자가 메세지를 보낸 시간을 반환
function getTimeStamp(){
  return firebase.database.ServerValue.TIMESTAMP; //한국 시간 기준임
}

// Returns true if a user is signed-in.
function isUserSignedIn() {
  return !!firebase.auth().currentUser;
}

// Loads chat messages history and listens for upcoming ones.
function loadMessages() {
  // TODO 7: Load and listens for new messages.
  //Loads the last 12 messages and listens for new ones.
  var callback = function(snap){
    var data = snap.val();
    displayMessage(snap.key, data.name, data.text, data.profilePicUrl, data.imageUrl, data.timestamp);
  };

  firebase.database().ref('/messages/').limitToLast(12).on('child_added', callback);
  firebase.database().ref('/messages/').limitToLast(12).on('child_changed', callback);
}

// Saves a new message on the Firebase DB.
function saveMessage(messageText) {
  // TODO 8: Push a new message to Firebase.
  //Adds a new message entry to the Realtime Database.
  return firebase.database().ref('/messages/').push({
    name: getUserName(),
    text: messageText,
    profilePicUrl: getProfilePicUrl(),
    timestamp: getTimeStamp()
  }).catch(function(error){
    console.error('Error writing new message to Realtime Database:', error);
  });
}

// Saves a new message containing an image in Firebase.
// This first saves the image in Firebase storage.
function saveImageMessage(file) {
  // TODO 9: Posts a new image as a message.
}

// Saves the messaging device token to the datastore.
function saveMessagingDeviceToken() {
  // TODO 10: Save the device token in the realtime datastore
  firebase.messaging().getToken().then(function(currentToken) {
    if (currentToken) {
      console.log('Got FCM device token:', currentToken);
      // Save the device token to the Realtime Database.
      firebase.database().ref('/fcmTokens').child(currentToken)
          .set(firebase.auth().currentUser.uid);
    } else {
      // Need to request permissions to show notifications.
      requestNotificationsPermissions();
    }
  }).catch(function(error){
    console.error('Unable to get messaging device token:', error);
  });
}

// Requests permissions to show notifications.
function requestNotificationsPermissions() {
  // TODO 11: Request permissions to send notifications.
  console.log('Requesting notifications permission...');
  firebase.messaging().requestPermission().then(function() {
    // Notification permission granted.
    saveMessagingDeviceToken();
  }).catch(function(error) {
    console.error('Unable to get permission to notify.', error);
  });
}

// Triggered when a file is selected via the media picker.
function onMediaFileSelected(event) {
  event.preventDefault();
  var file = event.target.files[0];

  // Clear the selection in the file picker input.
  imageFormElement.reset();

  // Check if the file is an image.
  if (!file.type.match('image.*')) {
    var data = {
      message: 'You can only share images',
      timeout: 2000
    };
    signInSnackbarElement.MaterialSnackbar.showSnackbar(data);
    return;
  }
  // Check if the user is signed-in
  if (checkSignedInWithMessage()) {
    saveImageMessage(file);
  }
}

// Triggered when the send new message form is submitted.
function onMessageFormSubmit(e) {
  e.preventDefault();
  // Check that the user entered a message and is signed in.
  // 수정 : isOtherSleeping call
  if (messageInputElement.value && checkSignedInWithMessage() && isOtherSleeping()) {
    saveMessage(messageInputElement.value).then(function() {
      // Clear message text field and re-enable the SEND button.
      resetMaterialTextfield(messageInputElement);
      toggleButton();
    });
  }
}

// Triggers when the auth state change for instance when the user signs-in or signs-out.
function authStateObserver(user) {
  if (user) { // User is signed in!
    // Get the signed-in user's profile pic and name.
    var profilePicUrl = getProfilePicUrl();
    var userName = getUserName();

    // Set the user's profile pic and name.
    userPicElement.style.backgroundImage = 'url(' + profilePicUrl + ')';
    userNameElement.textContent = userName;

    // Show user's profile and sign-out button.
    userNameElement.removeAttribute('hidden');
    userPicElement.removeAttribute('hidden');
    signOutButtonElement.removeAttribute('hidden');

    // Hide sign-in button.
    signInButtonElement.setAttribute('hidden', 'true');

    // We save the Firebase Messaging Device token and enable notifications.
    saveMessagingDeviceToken();
  } else { // User is signed out!
    // Hide user's profile and sign-out button.
    userNameElement.setAttribute('hidden', 'true');
    userPicElement.setAttribute('hidden', 'true');
    signOutButtonElement.setAttribute('hidden', 'true');

    // Show sign-in button.
    signInButtonElement.removeAttribute('hidden');
  }
}

// Returns true if user is signed-in. Otherwise false and displays a message.
function checkSignedInWithMessage() {
  // Return true if the user is signed in Firebase
  if (isUserSignedIn()) {
    return true;
  }

  // Display a message to the user using a Toast.
  var data = {
    message: 'You must sign-in first',
    timeout: 2000
  };
  signInSnackbarElement.MaterialSnackbar.showSnackbar(data);
  return false;
}

// Resets the given MaterialTextField.
function resetMaterialTextfield(element) {
  element.value = '';
  element.parentNode.MaterialTextfield.boundUpdateClassesHandler();
}

// Template for messages.
var MESSAGE_TEMPLATE =
    '<div class="message-container">' +
      '<div class="spacing"><div class="pic"></div></div>' +
      '<div class="message"></div>' +
      '<div class="name1"></div>' +
      '<div class="name"></div>' +
    '</div>';

// A loading image URL.
var LOADING_IMAGE_URL = 'https://www.google.com/images/spin-32.gif?a';

// Displays a Message in the UI.
function displayMessage(key, name, text, picUrl, imageUrl, timestamp) {
  var div = document.getElementById(key);
  // If an element for that message does not exists yet we create it.
  if (!div) {
    var container = document.createElement('div');
    container.innerHTML = MESSAGE_TEMPLATE;
    div = container.firstChild;
    div.setAttribute('id', key);
    messageListElement.appendChild(div);
  }
  if (picUrl) {
    div.querySelector('.pic').style.backgroundImage = 'url(' + picUrl + ')';
  }

  //덧붙인 코드
  var myDate = new Date(timestamp);
  var dateParts = myDate.toString().split(' ');
  var hourmin = dateParts[4].split(':',2);
  /* GMT 00기준 시, 분을 정수로 저장한 변수*/
  /*서버 시간이 한국 기준으로 되어있으므로, GMT 기준으로 변경하기 위해서 9시간을 빼줌*/
  var hour = parseInt(hourmin[0]) - 9;
  if(hour<0) hour=hour+24;
  var min = parseInt(hourmin[1]);

  /* Firebase 데이터베이스에서 본인 시간 offset을 가져오고 계산 */
  var offesetRef = firebase.database().ref('/users/'+name);
  var userOffset;
  var otherOffset;

  /*배열로 user 정보 한꺼번에 다 가져와서 본인과 상대방 시간대 동시에 계산*/
  firebase.database().ref('/users').on('value', function(snapshot){
    console.log(snapshotToArray(snapshot));
    var userinfo= snapshotToArray(snapshot);

    if(userinfo[0].key == name){
      userOffset=userinfo[0].offset.toString();
      otherOffset=userinfo[1].offset.toString();
    }
    else{
      userOffset=userinfo[1].offset.toString();
      otherOffset=userinfo[0].offset.toString();
    }

    var uOffsetsplit = userOffset.split(':');
    var oOffsetsplit = otherOffset.split(':');
    var uHourOffset = parseInt(uOffsetsplit[0]);
    var uMinOffset= parseInt(uOffsetsplit[1]);
    var oHourOffset = parseInt(oOffsetsplit[0]);
    var oMinOffset = parseInt(oOffsetsplit[1]);

    console.log("GMT 기준 시간:"+hour+":"+min);
    //myHour의 경우, hourOffset에 앞에 +가 있으면 양수, 없으면 음수로 자동 변환 되기 때문에
    //그냥 더해주면 되지만, myMin같은 경우에는 알 길이 없으므로, hourOffset값이 양수인지 음수인지에 따라서
    //덧셈을 할 지 뺄셈을 할지 정해주고 계산을 하면 됩니다.

    /* 시, 분 덧셈 뺄셈 시 시간 기준 프로토콜 추가하기*/
    /* 시간 계산법 적용해야함 */

    //next milestone

    /* */
    var myHour = hour + uHourOffset;
    if(myHour<0) myHour+=24;
    if(uHourOffset<0) uMinOffset=uMinOffset*(-1);
    var myMin = min + uMinOffset;

    var otherHour = hour + oHourOffset;
    if(otherHour<0) otherHour+=24;
    if(oHourOffset<0) oMinOffset=oMinOffset*(-1);
    var otherMin = min + oMinOffset;

    console.log("왜 안될까.. 이 값은 무엇?"+otherMin);
    console.log("시간 계산 후 나의 시간->" + myHour + ":" + myMin);
    console.log("시간 계산 후 상대방 시간-> "+otherHour+":"+otherMin);
    /* 메세지 시간 표시하는 부분 */
    div.querySelector('.name1').textContent = name;
    div.querySelector('.name').textContent = myHour+":"+myMin +" 보냄\n"+ otherHour+":"+otherMin+" 받음";
  }, function(error){
    console.log("Error: "+error.code);
  }

);


/*
  offesetRef.on("value", function(snapshot){
    console.log(snapshot.val().offset); //offset 값이 콘솔에 보여짐 (정상작동)
    userOffset=snapshot.val().offset; //사용자 위치의 offset

    var offsetsplit = userOffset.split(':');
    var hourOffset = parseInt(offsetsplit[0]);
    var minOffset= parseInt(offsetsplit[1]);

    console.log("GMT 기준 시간:"+hour+":"+min);
    //myHour의 경우, hourOffset에 앞에 +가 있으면 양수, 없으면 음수로 자동 변환 되기 때문에
    //그냥 더해주면 되지만, myMin같은 경우에는 알 길이 없으므로, hourOffset값이 양수인지 음수인지에 따라서
    //덧셈을 할 지 뺄셈을 할지 정해주고 계산을 하면 됩니다.
    var myHour = hour + hourOffset;
    if(hourOffset<0) minOffset=minOffset*(-1);
    var myMin = min + minOffset;

    console.log("시간 계산 후 나의 시간->" + myHour + ":" + myMin); //본인 기준은 완료?
    div.querySelector('.name').textContent = name + " " + myHour+":"+myMin +" 보냄";
  }, function(error){
    console.log("Error: " + error.code);
  })
  */
  //div.querySelector('.name').textContent = name + " " + hourmin[0]+":"+hourmin[1] +" 보냄"; //+ " " + dateParts[5] + " " + dateParts[6]+ " "+ dateParts[7];
  var messageElement = div.querySelector('.message');

  if (text) { // If the message is text.
    messageElement.textContent = text;
    // Replace all line breaks by <br>.
    messageElement.innerHTML = messageElement.innerHTML.replace(/\n/g, '<br>');
  } else if (imageUrl) { // If the message is an image.
    var image = document.createElement('img');
    image.addEventListener('load', function() {
      messageListElement.scrollTop = messageListElement.scrollHeight;
    });
    image.src = imageUrl + '&' + new Date().getTime();
    messageElement.innerHTML = '';
    messageElement.appendChild(image);
  }
  // Show the card fading-in and scroll to view the new message.
  setTimeout(function() {div.classList.add('visible')}, 1);
  messageListElement.scrollTop = messageListElement.scrollHeight;
  messageInputElement.focus();
}

// Enables or disables the submit button depending on the values of the input
// fields.
function toggleButton() {
  if (messageInputElement.value) {
    submitButtonElement.removeAttribute('disabled');
  } else {
    submitButtonElement.setAttribute('disabled', 'true');
  }
}

// Checks that the Firebase SDK has been correctly setup and configured.
function checkSetup() {
  if (!window.firebase || !(firebase.app instanceof Function) || !firebase.app().options) {
    window.alert('You have not configured and imported the Firebase SDK. ' +
        'Make sure you go through the codelab setup instructions and make ' +
        'sure you are running the codelab using `firebase serve`');
  }
}

// Checks that Firebase has been imported.
checkSetup();

// Shortcuts to DOM Elements.
var messageListElement = document.getElementById('messages');
var messageFormElement = document.getElementById('message-form');
var messageInputElement = document.getElementById('message');
var submitButtonElement = document.getElementById('submit');
var imageButtonElement = document.getElementById('submitImage');
var imageFormElement = document.getElementById('image-form');
var mediaCaptureElement = document.getElementById('mediaCapture');
var userPicElement = document.getElementById('user-pic');
var userNameElement = document.getElementById('user-name');
var signInButtonElement = document.getElementById('sign-in');
var signOutButtonElement = document.getElementById('sign-out');
var signInSnackbarElement = document.getElementById('must-signin-snackbar');

// Saves message on form submit.
messageFormElement.addEventListener('submit', onMessageFormSubmit);
signOutButtonElement.addEventListener('click', signOut);
signInButtonElement.addEventListener('click', signIn);

// Toggle for the button.
messageInputElement.addEventListener('keyup', toggleButton);
messageInputElement.addEventListener('change', toggleButton);

// Events for image upload.
imageButtonElement.addEventListener('click', function(e) {
  e.preventDefault();
  mediaCaptureElement.click();
});
mediaCaptureElement.addEventListener('change', onMediaFileSelected);

// initialize Firebase
initFirebaseAuth();

// We load currently existing chat messages and listen to new ones.
loadMessages();

//TimeZone 받아오는 코드 추가 부분
//사용자 목록도 추가한다.
function register() { //confirm 버튼 눌리면 실행되는 함수
  var obj = document.getElementById("mySelect");
  var location = obj.options[obj.selectedIndex].text; //location에 텍스트 형태로 선택 된 타임존 저장되어있음
  var offset = obj.value; //value 부분 값, 즉 GMT 기준으로 +-시간이 저장되어있음

  alert("Confirmed : " + location);


  /* 사용자 등록 & 해당 사용자의 현재 도시 및 GMT 기준 시간 offset 저장 */
  firebase.database().ref('/users/' + getUserName()).set({
    location: location,
    offset: offset
  }).catch(function(error){
    console.error('Error writing user information to Realtime Database:', error);
  });
}


/* users 데이터베이스에서 사용자 목록 삭제 */
function deleteUser(){
  firebase.database().ref('/users/' + getUserName()).remove()
    .catch(function(error){
    console.error('Error deleting user information from Realtime Database:', error);
  });
}

/**데이터베이스의 모든 아이템을 배열 형태로 받아오는 함수 */
function snapshotToArray(snapshot) {
  var returnArr = [];

  snapshot.forEach(function(childSnapshot) {
      var item = childSnapshot.val();
      item.key = childSnapshot.key;

      returnArr.push(item);
  });

  return returnArr;
};


/* 상대방이 밤시간일때 메시지 보내지 않도록 팝업창 띄우기*/

function isOtherSleeping(){
  var isSleeping = false; //상대방 시간이 22시 이후 : true, 22시 이전 : False
  var otherOffset;
  var myname = getUserName();
  console.log(myname);
  var othername;
  //var serverTime = new Date(getTimeStamp());
  //console.log(serverTime);
  //var serverTimeSplit = serverTime.toString().split(' ');
  //var serverHourMin = serverTimeSplit[4].split(':',2);
  //var gmtHour = parseInt(serverHourMin[0]) - 9;

  var ref = firebase.database().ref('/users/');
  ref.on('value', function(snapshot){
    console.log(snapshotToArray(snapshot));
    var userinfo = snapshotToArray(snapshot);

    if(userinfo[0].key != myname){
      otherOffset = userinfo[0].offset.toString();
      othername = unserinfo[0].key;
    }
    else{
      otherOffset = userinfo[1].offset.toString();
      othername = userinfo[1].key;
    }

    var otherOffsetSplit = otherOffset.split(':');
    var otherHourOffset = parseInt(otherOffsetSplit[0]);

    var otherHour = otherHourOffset;

<<<<<<< HEAD

    // 데이터베이스 작동 오류확인 후 추가계획
    if(otherHour)
=======
    if(otherHour <= 0){
      isSleeping = true;
      alert(othername + "'s time is over 22'")  //22시 이상이면 메시지 띄우고 못보냄
    }
>>>>>>> 13a35447
  });

  return isSleeping;

<<<<<<< HEAD
=======
}
//상대방 시간 오후 6시 기준으로 나의 UI(배경화면) 설정
function isOtherNightTime(){

>>>>>>> 13a35447
}<|MERGE_RESOLUTION|>--- conflicted
+++ resolved
@@ -507,25 +507,17 @@
 
     var otherHour = otherHourOffset;
 
-<<<<<<< HEAD
-
-    // 데이터베이스 작동 오류확인 후 추가계획
-    if(otherHour)
-=======
+
     if(otherHour <= 0){
       isSleeping = true;
       alert(othername + "'s time is over 22'")  //22시 이상이면 메시지 띄우고 못보냄
     }
->>>>>>> 13a35447
   });
 
   return isSleeping;
 
-<<<<<<< HEAD
-=======
 }
 //상대방 시간 오후 6시 기준으로 나의 UI(배경화면) 설정
 function isOtherNightTime(){
 
->>>>>>> 13a35447
-}+}
