{
  "hosting": {
<<<<<<< HEAD
    "public":  "./public",
    "headers": [
      {
        "source": "**/*.@(js|html)",
        "headers": [
          {
            "key": "Cache-Control",
            "value": "no-cache"
          }
        ]
      }
    ]
=======
    "public": "./public",
    "headers": [{
      "source" : "**/*.@(js|html|css)",
      "headers" : [ {
        "key" : "Cache-Control",
        "value" : "max-age=0, no-cache"
      } ]
    }]
>>>>>>> fde7cc63
  }
}<|MERGE_RESOLUTION|>--- conflicted
+++ resolved
@@ -1,19 +1,5 @@
 {
   "hosting": {
-<<<<<<< HEAD
-    "public":  "./public",
-    "headers": [
-      {
-        "source": "**/*.@(js|html)",
-        "headers": [
-          {
-            "key": "Cache-Control",
-            "value": "no-cache"
-          }
-        ]
-      }
-    ]
-=======
     "public": "./public",
     "headers": [{
       "source" : "**/*.@(js|html|css)",
@@ -22,6 +8,5 @@
         "value" : "max-age=0, no-cache"
       } ]
     }]
->>>>>>> fde7cc63
   }
 }